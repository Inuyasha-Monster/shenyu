/*
 *   Licensed to the Apache Software Foundation (ASF) under one or more
 *   contributor license agreements.  See the NOTICE file distributed with
 *   this work for additional information regarding copyright ownership.
 *   The ASF licenses this file to You under the Apache License, Version 2.0
 *   (the "License"); you may not use this file except in compliance with
 *   the License.  You may obtain a copy of the License at
 *
 *      http://www.apache.org/licenses/LICENSE-2.0
 *
 *   Unless required by applicable law or agreed to in writing, software
 *   distributed under the License is distributed on an "AS IS" BASIS,
 *   WITHOUT WARRANTIES OR CONDITIONS OF ANY KIND, either express or implied.
 *   See the License for the specific language governing permissions and
 *   limitations under the License.
 *
 */

package org.dromara.soul.web.plugin.function;

import org.apache.commons.collections4.CollectionUtils;
import org.apache.commons.lang3.StringUtils;
import org.dromara.soul.common.constant.Constants;
import org.dromara.soul.common.dto.convert.DivideUpstream;
import org.dromara.soul.common.dto.convert.rule.DivideRuleHandle;
import org.dromara.soul.common.dto.zk.RuleZkDTO;
import org.dromara.soul.common.dto.zk.SelectorZkDTO;
import org.dromara.soul.common.enums.PluginEnum;
import org.dromara.soul.common.enums.PluginTypeEnum;
import org.dromara.soul.common.enums.ResultEnum;
import org.dromara.soul.common.enums.RpcTypeEnum;
import org.dromara.soul.common.utils.GsonUtils;
import org.dromara.soul.common.utils.LogUtils;
import org.dromara.soul.web.balance.LoadBalance;
import org.dromara.soul.web.balance.factory.LoadBalanceFactory;
import org.dromara.soul.web.cache.UpstreamCacheManager;
import org.dromara.soul.web.cache.ZookeeperCacheManager;
import org.dromara.soul.web.plugin.AbstractSoulPlugin;
import org.dromara.soul.web.plugin.SoulPluginChain;
import org.dromara.soul.web.plugin.hystrix.HttpCommand;
import org.dromara.soul.web.plugin.hystrix.HystrixBuilder;
import org.dromara.soul.web.request.RequestDTO;
import org.slf4j.Logger;
import org.slf4j.LoggerFactory;
import org.springframework.web.server.ServerWebExchange;
import reactor.core.publisher.Mono;
import reactor.core.publisher.MonoSink;
import rx.Subscription;

import java.util.List;
import java.util.Objects;

/**
 * Divide Plugin.
 *
 * @author xiaoyu(Myth)
 */
public class DividePlugin extends AbstractSoulPlugin {

    /**
     * logger.
     */
    private static final Logger LOGGER = LoggerFactory.getLogger(DividePlugin.class);

    private final UpstreamCacheManager upstreamCacheManager;

    /**
     * Instantiates a new Divide plugin.
     *
     * @param zookeeperCacheManager the zookeeper cache manager
     */
    public DividePlugin(final ZookeeperCacheManager zookeeperCacheManager, final UpstreamCacheManager upstreamCacheManager) {
        super(zookeeperCacheManager);
        this.upstreamCacheManager = upstreamCacheManager;
    }

    @Override
    protected Mono<Void> doExecute(final ServerWebExchange exchange, final SoulPluginChain chain, final SelectorZkDTO selector, final RuleZkDTO rule) {
        final RequestDTO requestDTO = exchange.getAttribute(Constants.REQUESTDTO);

        final DivideRuleHandle ruleHandle = GsonUtils.getInstance().fromJson(rule.getHandle(), DivideRuleHandle.class);

        if (StringUtils.isBlank(ruleHandle.getGroupKey())) {
            ruleHandle.setGroupKey(Objects.requireNonNull(requestDTO).getModule());
        }

        if (StringUtils.isBlank(ruleHandle.getCommandKey())) {
            ruleHandle.setCommandKey(Objects.requireNonNull(requestDTO).getMethod());
        }

        final List<DivideUpstream> upstreamList =
                upstreamCacheManager.findUpstreamListBySelectorId(selector.getId());
        if (CollectionUtils.isEmpty(upstreamList)) {
            LogUtils.error(LOGGER, "divide upstream config error：{}", rule::toString);
            return chain.execute(exchange);
        }

        DivideUpstream divideUpstream = null;
        if (upstreamList.size() == 1) {
            divideUpstream = upstreamList.get(0);
        } else {
            if (StringUtils.isNoneBlank(ruleHandle.getLoadBalance())) {
                final LoadBalance loadBalance = LoadBalanceFactory.of(ruleHandle.getLoadBalance());
                final String ip = Objects.requireNonNull(exchange.getRequest().getRemoteAddress()).getAddress().getHostAddress();
                divideUpstream = loadBalance.select(upstreamList, ip);
            }
        }

        if (Objects.isNull(divideUpstream)) {
            LogUtils.error(LOGGER, () -> "LoadBalance has error！");
            return chain.execute(exchange);
        }

<<<<<<< HEAD
        HttpCommand command = new HttpCommand(HystrixBuilder.build(divideHandle),
                divideUpstream, body, exchange, chain);
        return Mono.create(s -> {
=======
        HttpCommand command = new HttpCommand(HystrixBuilder.build(ruleHandle), exchange, chain,
                requestDTO, buildRealURL(divideUpstream), ruleHandle.getTimeout());
        return Mono.create((MonoSink<Object> s) -> {
>>>>>>> 48bccb64
            Subscription sub = command.toObservable().subscribe(s::success,
                    s::error, s::success);
            s.onCancel(sub::unsubscribe);
            if (command.isCircuitBreakerOpen()) {
                LogUtils.error(LOGGER, () -> ruleHandle.getGroupKey() + "....http:circuitBreaker is Open.... !");
            }
        }).doOnError(throwable -> {
            throwable.printStackTrace();
            exchange.getAttributes().put(Constants.CLIENT_RESPONSE_RESULT_TYPE,
                    ResultEnum.ERROR.getName());
            chain.execute(exchange);
        }).then();
    }

    private String buildRealURL(final DivideUpstream divideUpstream) {
        String protocol = divideUpstream.getProtocol();
        if (StringUtils.isBlank(protocol)) {
            protocol = "http://";
        }
        return protocol + divideUpstream.getUpstreamUrl().trim();
    }

    @Override
    public String named() {
        return PluginEnum.DIVIDE.getName();
    }

    /**
     * plugin is execute.
     *
     * @return default false.
     */
    @Override
    public Boolean skip(final ServerWebExchange exchange) {
        final RequestDTO body = exchange.getAttribute(Constants.REQUESTDTO);
        return !Objects.equals(Objects.requireNonNull(body).getRpcType(), RpcTypeEnum.HTTP.getName());
    }

    /**
     * return plugin type.
     *
     * @return {@linkplain PluginTypeEnum}
     */
    @Override
    public PluginTypeEnum pluginType() {
        return PluginTypeEnum.FUNCTION;
    }

    @Override
    public int getOrder() {
        return PluginEnum.DIVIDE.getCode();
    }

}<|MERGE_RESOLUTION|>--- conflicted
+++ resolved
@@ -111,15 +111,9 @@
             return chain.execute(exchange);
         }
 
-<<<<<<< HEAD
-        HttpCommand command = new HttpCommand(HystrixBuilder.build(divideHandle),
-                divideUpstream, body, exchange, chain);
-        return Mono.create(s -> {
-=======
         HttpCommand command = new HttpCommand(HystrixBuilder.build(ruleHandle), exchange, chain,
                 requestDTO, buildRealURL(divideUpstream), ruleHandle.getTimeout());
         return Mono.create((MonoSink<Object> s) -> {
->>>>>>> 48bccb64
             Subscription sub = command.toObservable().subscribe(s::success,
                     s::error, s::success);
             s.onCancel(sub::unsubscribe);
